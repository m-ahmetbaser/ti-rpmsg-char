--- conflicted
+++ resolved
@@ -42,7 +42,7 @@
 #include "rpmsg_char_internal.h"
 
 /* Increment this whenever new SoC data is added */
-#define NUM_SOC_FAMILY 5
+#define NUM_SOC_FAMILY 6
 
 struct soc_data {
 	const char *family_name;
@@ -86,7 +86,6 @@
 	{ .id = M4F_MCU0_0,  .rproc_name = "5000000.m4fss",  },
 };
 
-<<<<<<< HEAD
 /* TI K3 J721S2 SoCs */
 const struct rproc_map j721s2_map[] = {
 	{ .id = R5F_MCU0_0,  .rproc_name = "41000000.r5f",   },
@@ -97,11 +96,11 @@
 	{ .id = R5F_MAIN1_1, .rproc_name = "5f00000.r5f",    },
 	{ .id = DSP_C71_0,   .rproc_name = "64800000.dsp",   },
 	{ .id = DSP_C71_1,   .rproc_name = "65800000.dsp",   },
-=======
+};
+
 /* TI K3 AM62x SoCs */
 const struct rproc_map am62x_map[] = {
 	{ .id = M4F_MCU0_0,  .rproc_name = "5000000.m4fss",  },
->>>>>>> db17b8da
 };
 
 const struct soc_data socs[NUM_SOC_FAMILY] = {
@@ -126,15 +125,14 @@
 		.num_rprocs = (sizeof(am64x_map) / sizeof(struct rproc_map)),
 	},
 	{
-<<<<<<< HEAD
 		.family_name = "J721S2",
 		.map = j721s2_map,
 		.num_rprocs = (sizeof(j721s2_map) / sizeof(struct rproc_map)),
-=======
+	},
+	{
 		.family_name = "AM62X",
 		.map = am62x_map,
 		.num_rprocs = (sizeof(am62x_map) / sizeof(struct rproc_map)),
->>>>>>> db17b8da
 	},
 };
 
